--- conflicted
+++ resolved
@@ -134,12 +134,6 @@
         configureDevKeyAndTrustStores(legalName)
     }
 }
-<<<<<<< HEAD
-
-fun getTestPartyAndCertificate(party: Party, trustRoot: CertificateAndKeyPair = DEV_CA): PartyAndCertificate {
-    val certHolder = X509Utilities.createCertificate(CertificateType.IDENTITY, trustRoot.certificate, trustRoot.keyPair, party.name, party.owningKey)
-    val certPath = X509CertificateFactory().generateCertPath(certHolder.cert, trustRoot.certificate.cert)
-=======
 fun getTestPartyAndCertificate(party: Party): PartyAndCertificate {
     val trustRoot: X509CertificateHolder = DEV_TRUST_ROOT
     val intermediate: CertificateAndKeyPair = DEV_CA
@@ -152,8 +146,7 @@
 
     val certHolder = X509Utilities.createCertificate(CertificateType.WELL_KNOWN_IDENTITY, issuerCertificate, issuerKeyPair, party.name, party.owningKey)
     val pathElements = listOf(certHolder, issuerCertificate, intermediate.certificate, trustRoot)
-    val certPath = X509CertificateFactory().delegate.generateCertPath(pathElements.map(X509CertificateHolder::cert))
->>>>>>> 9b097aa9
+    val certPath = X509CertificateFactory().generateCertPath(pathElements.map(X509CertificateHolder::cert))
     return PartyAndCertificate(certPath)
 }
 
