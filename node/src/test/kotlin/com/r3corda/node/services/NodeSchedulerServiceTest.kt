--- conflicted
+++ resolved
@@ -52,12 +52,8 @@
     @Suppress("PLATFORM_CLASS_MAPPED_TO_KOTLIN")
     val factory = ProtocolLogicRefFactory(mapOf(Pair(TestProtocolLogic::class.java.name, setOf(NodeSchedulerServiceTest::class.java.name, Integer::class.java.name))))
 
-<<<<<<< HEAD
     lateinit var services: MockServiceHubInternal
 
-=======
-    lateinit var  services: MockServiceHubInternal
->>>>>>> 63b1e356
     lateinit var scheduler: NodeSchedulerService
     lateinit var smmExecutor: AffinityExecutor.ServiceAffinityExecutor
     lateinit var dataSource: Closeable
@@ -76,10 +72,14 @@
         val testReference: NodeSchedulerServiceTest
     }
 
-<<<<<<< HEAD
-=======
-
->>>>>>> 63b1e356
+    init {
+        val kms = MockKeyManagementService(ALICE_KEY)
+        val mockMessagingService = InMemoryMessagingNetwork(false).InMemoryMessaging(false, InMemoryMessagingNetwork.Handle(0, "None"), AffinityExecutor.ServiceAffinityExecutor("test", 1), persistenceTx = { it() })
+        services = object : MockServiceHubInternal(overrideClock = testClock, keyManagement = kms, net = mockMessagingService), TestReference {
+            override val testReference = this@NodeSchedulerServiceTest
+        }
+    }
+
     @Before
     fun setup() {
         countDown = CountDownLatch(1)
@@ -88,7 +88,6 @@
         val dataSourceAndDatabase = configureDatabase(makeTestDataSourceProperties())
         dataSource = dataSourceAndDatabase.first
         database = dataSourceAndDatabase.second
-<<<<<<< HEAD
 
         // Switched from InMemoryVault usage to NodeVault
         databaseTransaction(database) {
@@ -116,26 +115,10 @@
         mockSMM.changes.subscribe { change ->
             if (change.addOrRemove == AddOrRemove.REMOVE && mockSMM.allStateMachines.isEmpty()) {
                 smmHasRemovedAllProtocols.countDown()
-=======
-        databaseTransaction(database) {
-            val kms = MockKeyManagementService(ALICE_KEY)
-            val mockMessagingService = InMemoryMessagingNetwork(false).InMemoryMessaging(false, InMemoryMessagingNetwork.Handle(0, "None"), AffinityExecutor.ServiceAffinityExecutor("test", 1), database)
-            services = object : MockServiceHubInternal(overrideClock = testClock, keyManagement = kms, net = mockMessagingService), TestReference {
-                override val testReference = this@NodeSchedulerServiceTest
             }
-            scheduler = NodeSchedulerService(database, services, factory, schedulerGatedExecutor)
-            smmExecutor = AffinityExecutor.ServiceAffinityExecutor("test", 1)
-            val mockSMM = StateMachineManager(services, listOf(services, scheduler), DBCheckpointStorage(), smmExecutor, database)
-            mockSMM.changes.subscribe { change ->
-                if (change.addOrRemove == AddOrRemove.REMOVE && mockSMM.allStateMachines.isEmpty()) {
-                    smmHasRemovedAllProtocols.countDown()
-                }
->>>>>>> 63b1e356
-            }
-            mockSMM.start()
-            services.smm = mockSMM
-            scheduler.start()
-        }
+        }
+        mockSMM.start()
+        services.smm = mockSMM
     }
 
     @After
@@ -304,7 +287,6 @@
     private fun scheduleTX(instant: Instant, increment: Int = 1): ScheduledStateRef? {
 
         var scheduledRef: ScheduledStateRef? = null
-<<<<<<< HEAD
 
         databaseTransaction(database) {
             apply {
@@ -317,25 +299,9 @@
                 }.toSignedTransaction()
                 val txHash = usefulTX.id
 
-                services.recordTransactions(usefulTX)
-                scheduledRef = ScheduledStateRef(StateRef(txHash, 0), state.instant)
-=======
-        apply {
-            val freshKey = services.keyManagementService.freshKey()
-            val state = TestState(factory.create(TestProtocolLogic::class.java, increment), instant)
-            val usefulTX = TransactionType.General.Builder(null).apply {
-                addOutputState(state, DUMMY_NOTARY)
-                addCommand(Command(), freshKey.public)
-                signWith(freshKey)
-            }.toSignedTransaction()
-            val txHash = usefulTX.id
-
             services.recordTransactions(usefulTX)
             scheduledRef = ScheduledStateRef(StateRef(txHash, 0), state.instant)
-            databaseTransaction(database) {
->>>>>>> 63b1e356
-                scheduler.scheduleStateActivity(scheduledRef!!)
-            }
+            scheduler.scheduleStateActivity(scheduledRef!!)
         }
         return scheduledRef
     }
